--- conflicted
+++ resolved
@@ -252,30 +252,15 @@
 
     public static int bestSRID(Geometry geometry) {
         Envelope envelope = geometry.getEnvelopeInternal();
-<<<<<<< HEAD
-//        System.out.println("Envelope: " + envelope); // Debug
         if (envelope.isNull()) return Spheroid.EPSG_WORLD_MERCATOR; // Fallback EPSG
 
         // Calculate the center of the envelope
-//        Coordinate centroid = gboxCentroid(envelope);
-=======
-        if (envelope.isNull()) return Spheroid.EPSG_WORLD_MERCATOR; // Fallback EPSG
-
-        // Calculate the center of the envelope
->>>>>>> c1d8b676
         double centerX =  (envelope.getMinX() + envelope.getMaxX()) / 2.0; // centroid.getX();
         double centerY = (envelope.getMinY() + envelope.getMaxY()) / 2.0; // centroid.getY();
 
         // Calculate angular width and height
-<<<<<<< HEAD
-        double xwidth = Spheroid.angularWidth(envelope); // envelope.getWidth(); // Spheroid.distance(west, east);
-        double ywidth = Spheroid.angularHeight(envelope); // envelope.getHeight(); // Spheroid.distance(south, north);
-//        System.out.println("Center: (" + centerX + ", " + centerY + ")"); // Debug
-//        System.out.println("xwidth: " + xwidth + ", ywidth: " + ywidth); // Debug
-=======
         double xwidth = Spheroid.angularWidth(envelope);
         double ywidth = Spheroid.angularHeight(envelope);
->>>>>>> c1d8b676
 
         // Prioritize polar regions for Lambert Azimuthal Equal Area projection
         if (centerY >= 70.0 && ywidth < 45.0) return Spheroid.EPSG_NORTH_LAMBERT;
