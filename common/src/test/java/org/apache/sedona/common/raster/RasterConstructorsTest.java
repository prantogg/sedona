/*
 * Licensed to the Apache Software Foundation (ASF) under one
 * or more contributor license agreements.  See the NOTICE file
 * distributed with this work for additional information
 * regarding copyright ownership.  The ASF licenses this file
 * to you under the Apache License, Version 2.0 (the
 * "License"); you may not use this file except in compliance
 * with the License.  You may obtain a copy of the License at
 *
 *   http://www.apache.org/licenses/LICENSE-2.0
 *
 * Unless required by applicable law or agreed to in writing,
 * software distributed under the License is distributed on an
 * "AS IS" BASIS, WITHOUT WARRANTIES OR CONDITIONS OF ANY
 * KIND, either express or implied.  See the License for the
 * specific language governing permissions and limitations
 * under the License.
 */
package org.apache.sedona.common.raster;

import static org.junit.Assert.assertArrayEquals;
import static org.junit.Assert.assertEquals;

import java.awt.image.DataBuffer;
import java.awt.image.Raster;
import java.awt.image.RenderedImage;
import java.io.IOException;
import java.nio.charset.StandardCharsets;
import java.util.Arrays;
import java.util.HashSet;
import java.util.Set;
import org.apache.commons.lang3.tuple.Pair;
import org.apache.sedona.common.Constructors;
import org.apache.sedona.common.utils.RasterUtils;
import org.geotools.coverage.grid.GridCoordinates2D;
import org.geotools.coverage.grid.GridCoverage2D;
import org.junit.Assert;
import org.junit.Test;
import org.locationtech.jts.geom.Geometry;
import org.locationtech.jts.io.ParseException;
import org.opengis.coverage.SampleDimensionType;
import org.opengis.geometry.DirectPosition;
import org.opengis.referencing.FactoryException;
import org.opengis.referencing.operation.TransformException;

public class RasterConstructorsTest extends RasterTestBase {

  @Test
  public void fromArcInfoAsciiGrid() throws IOException, FactoryException {
    GridCoverage2D gridCoverage2D =
        RasterConstructors.fromArcInfoAsciiGrid(arc.getBytes(StandardCharsets.UTF_8));

    Geometry envelope = GeometryFunctions.envelope(gridCoverage2D);
    assertEquals(3600, envelope.getArea(), 0.1);
    assertEquals(378922d + 30, envelope.getCentroid().getX(), 0.1);
    assertEquals(4072345d + 30, envelope.getCentroid().getY(), 0.1);
    assertEquals(2, gridCoverage2D.getRenderedImage().getTileHeight());
    assertEquals(2, gridCoverage2D.getRenderedImage().getTileWidth());
    assertEquals(0d, RasterUtils.getNoDataValue(gridCoverage2D.getSampleDimension(0)), 0.1);
    assertEquals(
        3d, gridCoverage2D.getRenderedImage().getData().getPixel(1, 1, (double[]) null)[0], 0.1);
  }

  @Test
  public void fromGeoTiff() throws IOException, FactoryException {
    GridCoverage2D gridCoverage2D = RasterConstructors.fromGeoTiff(geoTiff);

    Geometry envelope = GeometryFunctions.envelope(gridCoverage2D);
    assertEquals(100, envelope.getArea(), 0.1);
    assertEquals(5, envelope.getCentroid().getX(), 0.1);
    assertEquals(5, envelope.getCentroid().getY(), 0.1);
    assertEquals(10, gridCoverage2D.getRenderedImage().getTileHeight());
    assertEquals(10, gridCoverage2D.getRenderedImage().getTileWidth());
    assertEquals(
        10d, gridCoverage2D.getRenderedImage().getData().getPixel(5, 5, (double[]) null)[0], 0.1);
    assertEquals(4, gridCoverage2D.getNumSampleDimensions());
  }

  @Test
  public void profileAsRaster() throws FactoryException, ParseException {
<<<<<<< HEAD
    for (int i = 0; i < 1000000; i++) {
=======
    for (int i = 0; i < 100000; i++) {
>>>>>>> 0127688b
      testAsRasterWithEmptyRaster();
    }
  }

  @Test
  public void testAsRasterWithEmptyRaster() throws FactoryException, ParseException {
    // Polygon
    GridCoverage2D raster =
        RasterConstructors.makeEmptyRaster(2, 255, 255, 1, -1, 2, -2, 0, 0, 4326);

    Geometry geom =
        Constructors.geomFromWKT("POLYGON((15 -15, 18 -20, 15 -24, 24 -25, 15 -15))", 0);
    GridCoverage2D rasterized = RasterConstructors.asRaster(geom, raster, "d", true, 3093151, 3d);

    double[] actual = MapAlgebra.bandAsArray(rasterized, 1);
    double[] expected =
        new double[] {
          3093151.0, 3093151.0, 0.0, 0.0, 0.0, 0.0, 3093151.0, 3093151.0, 0.0, 0.0, 0.0, 0.0, 0.0,
          3093151.0, 3093151.0, 0.0, 0.0, 0.0, 0.0, 0.0, 3093151.0, 3093151.0, 0.0, 0.0, 0.0,
          3093151.0, 3093151.0, 3093151.0, 3093151.0, 0.0, 3093151.0, 3093151.0, 3093151.0,
          3093151.0, 3093151.0, 3093151.0, 0.0, 0.0, 0.0, 0.0, 0.0, 3093151.0
        };

    assertArrayEquals(expected, actual, 0.1d);

    rasterized = RasterConstructors.asRaster(geom, raster, "d");
    actual = MapAlgebra.bandAsArray(rasterized, 1);
    expected =
        new double[] {
          0.0, 0.0, 0.0, 0.0, 0.0, 0.0, 0.0, 0.0, 0.0, 0.0, 0.0, 1.0, 0.0, 0.0, 0.0, 0.0, 1.0, 1.0,
          0.0, 0.0, 1.0, 1.0, 1.0, 1.0, 0.0
        };

    assertArrayEquals(expected, actual, 0.1d);

    // MultiPolygon
    geom =
        Constructors.geomFromWKT(
            "MULTIPOLYGON ( ((2 -2, 4 -2, 4 -4, 2 -4, 2 -2)), ((4 -4, 6 -4, 6 -6, 5 -7, 4 -6, 4 -4)), ((6 -6, 8 -6, 8 -8, 6 -8, 6 -6)), ((8 -6, 10 -6, 10 -4, 9 -3, 8 -4, 8 -6)) )",
            0);

    rasterized = RasterConstructors.asRaster(geom, raster, "d", true, 3093151, 3d, true);
    actual = MapAlgebra.bandAsArray(rasterized, 1);

    expected =
        new double[] {
          3093151.0, 3093151.0, 0.0, 3093151.0, 3093151.0, 3093151.0, 3093151.0, 3093151.0,
          3093151.0, 3093151.0, 0.0, 3093151.0, 3093151.0, 3093151.0, 3093151.0, 0.0, 3093151.0,
          3093151.0, 3093151.0, 0.0
        };
    assertArrayEquals(expected, actual, 0.1d);

    rasterized = RasterConstructors.asRaster(geom, raster, "d");
    actual = MapAlgebra.bandAsArray(rasterized, 1);

    expected =
        new double[] {
          1.0, 1.0, 0.0, 0.0, 0.0, 1.0, 1.0, 1.0, 1.0, 1.0, 0.0, 1.0, 1.0, 1.0, 1.0, 0.0, 0.0, 1.0,
          1.0, 0.0
        };
    assertArrayEquals(expected, actual, 0.1d);

    // MultiLineString
    geom =
        Constructors.geomFromWKT("MULTILINESTRING ((5 -5, 10 -10), (10 -10, 15 -15, 20 -20))", 0);
    rasterized = RasterConstructors.asRaster(geom, raster, "d", false, 3093151, 3d);

    actual = MapAlgebra.bandAsArray(rasterized, 1);

    expected =
        new double[] {
          0.0, 0.0, 0.0, 0.0, 0.0, 0.0, 0.0, 0.0, 0.0, 0.0, 3093151.0, 0.0, 0.0, 0.0, 0.0, 0.0, 0.0,
          0.0, 0.0, 0.0, 3093151.0, 0.0, 0.0, 0.0, 0.0, 0.0, 0.0, 0.0, 0.0, 0.0, 3093151.0, 0.0,
          0.0, 0.0, 0.0, 0.0, 0.0, 0.0, 0.0, 0.0, 3093151.0, 0.0, 0.0, 0.0, 0.0, 0.0, 0.0, 0.0, 0.0,
          0.0, 3093151.0, 0.0, 0.0, 0.0, 0.0, 0.0, 0.0, 0.0, 0.0, 0.0, 3093151.0, 0.0, 0.0, 0.0,
          0.0, 0.0, 0.0, 0.0, 0.0, 0.0, 3093151.0, 0.0, 0.0, 0.0, 0.0, 0.0, 0.0, 0.0, 0.0, 0.0,
          3093151.0
        };
    assertArrayEquals(expected, actual, 0.1d);

    rasterized = RasterConstructors.asRaster(geom, raster, "d");

    actual = MapAlgebra.bandAsArray(rasterized, 1);

    expected =
        new double[] {
          0.0, 0.0, 0.0, 0.0, 0.0, 0.0, 0.0, 0.0, 0.0, 0.0, 1.0, 0.0, 0.0, 0.0, 0.0, 0.0, 0.0, 0.0,
          0.0, 0.0, 1.0, 0.0, 0.0, 0.0, 0.0, 0.0, 0.0, 0.0, 0.0, 0.0, 1.0, 0.0, 0.0, 0.0, 0.0, 0.0,
          0.0, 0.0, 0.0, 0.0, 1.0, 0.0, 0.0, 0.0, 0.0, 0.0, 0.0, 0.0, 0.0, 0.0, 1.0, 0.0, 0.0, 0.0,
          0.0, 0.0, 0.0, 0.0, 0.0, 0.0, 1.0, 0.0, 0.0, 0.0, 0.0, 0.0, 0.0, 0.0, 0.0, 0.0, 1.0, 0.0,
          0.0, 0.0, 0.0, 0.0, 0.0, 0.0, 0.0, 0.0, 1.0
        };
    assertArrayEquals(expected, actual, 0.1d);

    // LinearRing
    geom = Constructors.geomFromWKT("LINEARRING (10 -10, 18 -20, 15 -24, 24 -25, 10 -10)", 0);
    rasterized = RasterConstructors.asRaster(geom, raster, "d", false, 3093151, 3d);
    actual = MapAlgebra.bandAsArray(rasterized, 1);

    expected =
        new double[] {
          3093151.0, 0.0, 0.0, 0.0, 0.0, 0.0, 0.0, 0.0, 0.0, 3093151.0, 0.0, 0.0, 0.0, 0.0, 0.0,
          0.0, 0.0, 3093151.0, 3093151.0, 0.0, 0.0, 0.0, 0.0, 0.0, 0.0, 0.0, 3093151.0, 3093151.0,
          0.0, 0.0, 0.0, 0.0, 0.0, 0.0, 0.0, 3093151.0, 3093151.0, 0.0, 0.0, 0.0, 0.0, 0.0, 0.0,
          0.0, 3093151.0, 3093151.0, 0.0, 0.0, 0.0, 0.0, 0.0, 3093151.0, 0.0, 3093151.0, 3093151.0,
          0.0, 0.0, 0.0, 0.0, 3093151.0, 3093151.0, 3093151.0, 3093151.0, 3093151.0
        };
    assertArrayEquals(expected, actual, 0.1d);

    rasterized = RasterConstructors.asRaster(geom, raster, "d");
    actual = MapAlgebra.bandAsArray(rasterized, 1);
    expected =
        new double[] {
          1.0, 0.0, 0.0, 0.0, 0.0, 0.0, 0.0, 0.0, 0.0, 1.0, 0.0, 0.0, 0.0, 0.0, 0.0, 0.0, 0.0, 1.0,
          1.0, 0.0, 0.0, 0.0, 0.0, 0.0, 0.0, 0.0, 1.0, 1.0, 0.0, 0.0, 0.0, 0.0, 0.0, 0.0, 0.0, 1.0,
          1.0, 0.0, 0.0, 0.0, 0.0, 0.0, 0.0, 0.0, 1.0, 1.0, 0.0, 0.0, 0.0, 0.0, 0.0, 1.0, 0.0, 1.0,
          1.0, 0.0, 0.0, 0.0, 0.0, 1.0, 1.0, 1.0, 1.0, 1.0
        };

    assertArrayEquals(expected, actual, 0.1d);

    // MultiPoints
    geom = Constructors.geomFromWKT("MULTIPOINT ((5 -5), (10 -10), (15 -15))", 0);
    rasterized = RasterConstructors.asRaster(geom, raster, "d", false, 3093151, 3d);
    actual = MapAlgebra.bandAsArray(rasterized, 1);

    expected =
        new double[] {
          3093151.0, 3093151.0, 0.0, 0.0, 0.0, 0.0, 0.0, 3093151.0, 3093151.0, 0.0, 0.0, 0.0, 0.0,
          0.0, 0.0, 0.0, 0.0, 0.0, 0.0, 0.0, 0.0, 0.0, 0.0, 0.0, 3093151.0, 0.0, 0.0, 0.0, 0.0, 0.0,
          0.0, 0.0, 0.0, 0.0, 0.0, 0.0, 0.0, 0.0, 0.0, 0.0, 3093151.0, 3093151.0, 0.0, 0.0, 0.0,
          0.0, 0.0, 3093151.0, 3093151.0
        };
    assertArrayEquals(expected, actual, 0.1d);

    rasterized = RasterConstructors.asRaster(geom, raster, "d");
    actual = MapAlgebra.bandAsArray(rasterized, 1);

    expected =
        new double[] {
          1.0, 1.0, 0.0, 0.0, 0.0, 0.0, 0.0, 1.0, 1.0, 0.0, 0.0, 0.0, 0.0, 0.0, 0.0, 0.0, 0.0, 0.0,
          0.0, 0.0, 0.0, 0.0, 0.0, 0.0, 1.0, 0.0, 0.0, 0.0, 0.0, 0.0, 0.0, 0.0, 0.0, 0.0, 0.0, 0.0,
          0.0, 0.0, 0.0, 0.0, 1.0, 1.0, 0.0, 0.0, 0.0, 0.0, 0.0, 1.0, 1.0
        };

    assertArrayEquals(expected, actual, 0.1d);

    // Point
    geom = Constructors.geomFromWKT("POINT (5 -5)", 0);
    rasterized = RasterConstructors.asRaster(geom, raster, "d", false, 3093151, 3d);

    actual = MapAlgebra.bandAsArray(rasterized, 1);

    expected = new double[] {3093151.0, 3093151.0, 3093151.0, 3093151.0};
    assertArrayEquals(expected, actual, 0.1d);

    rasterized = RasterConstructors.asRaster(geom, raster, "d");
    actual = MapAlgebra.bandAsArray(rasterized, 1);
    expected = new double[] {1.0, 1.0, 1.0, 1.0};
    assertArrayEquals(expected, actual, 0.1d);
  }

  @Test
  public void testAsRasterLingString() throws FactoryException, ParseException {
    // Horizontal LineString
    GridCoverage2D raster =
        RasterConstructors.makeEmptyRaster(2, 255, 255, 1, -1, 2, -2, 0, 0, 4326);
    Geometry geom = Constructors.geomFromEWKT("LINESTRING(1 -1, 2 -1, 10 -1)");
    GridCoverage2D rasterized = RasterConstructors.asRaster(geom, raster, "d", false, 3093151, 0d);
    double[] actual = MapAlgebra.bandAsArray(rasterized, 1);
    double[] expected = new double[] {3093151.0, 3093151.0, 3093151.0, 3093151.0, 3093151.0};
    assertArrayEquals(expected, actual, 0.1d);

    // Vertical LineString
    geom = Constructors.geomFromEWKT("LINESTRING(1 -1, 1 -2, 1 -10)");
    rasterized = RasterConstructors.asRaster(geom, raster, "d", false, 3093151, 0d);
    actual = MapAlgebra.bandAsArray(rasterized, 1);
    expected = new double[] {3093151.0, 3093151.0, 3093151.0, 3093151.0, 3093151.0};
    assertArrayEquals(expected, actual, 0.1d);
  }

  @Test
  public void testAsRasterWithRaster() throws IOException, ParseException, FactoryException {
    // Polygon
    GridCoverage2D raster =
        rasterFromGeoTiff(resourceFolder + "raster/raster_with_no_data/test5.tiff");
    Geometry geom =
        Constructors.geomFromWKT("POLYGON((1.5 1.5, 3.8 3.0, 4.5 4.4, 3.4 3.5, 1.5 1.5))", 0);
    GridCoverage2D rasterized = RasterConstructors.asRaster(geom, raster, "d", true, 612028, 5d);
    double[] actual = Arrays.stream(MapAlgebra.bandAsArray(rasterized, 1)).toArray();
    double[] expected = {
      0.0, 0.0, 0.0, 0.0, 0.0, 0.0, 0.0, 0.0, 0.0, 0.0, 0.0, 0.0, 612028.0, 612028.0, 0.0, 0.0, 0.0,
      0.0, 0.0, 0.0, 0.0, 0.0, 0.0, 0.0, 0.0, 612028.0, 612028.0, 0.0, 0.0, 0.0, 0.0, 0.0, 0.0, 0.0,
      0.0, 0.0, 0.0, 612028.0, 612028.0, 612028.0, 612028.0, 0.0, 0.0, 0.0, 0.0, 0.0, 0.0, 0.0, 0.0,
      0.0, 612028.0, 612028.0, 612028.0, 612028.0, 0.0, 0.0, 0.0, 0.0, 0.0, 0.0, 0.0, 0.0, 0.0,
      612028.0, 612028.0, 612028.0, 612028.0, 612028.0, 0.0, 0.0, 0.0, 0.0, 0.0, 0.0, 0.0, 0.0,
      612028.0, 612028.0, 612028.0, 612028.0, 612028.0, 0.0, 0.0, 0.0, 0.0, 0.0, 0.0, 0.0, 0.0,
      612028.0, 612028.0, 612028.0, 612028.0, 612028.0, 612028.0, 0.0, 0.0, 0.0, 0.0, 0.0, 0.0, 0.0,
      612028.0, 612028.0, 612028.0, 612028.0, 612028.0, 0.0, 0.0, 0.0, 0.0, 0.0, 0.0, 0.0, 0.0,
      612028.0, 612028.0, 612028.0, 612028.0, 612028.0, 0.0, 0.0, 0.0, 0.0, 0.0, 0.0, 0.0, 0.0,
      612028.0, 612028.0, 612028.0, 612028.0, 0.0, 0.0, 0.0, 0.0, 0.0, 0.0, 0.0, 0.0, 0.0, 612028.0,
      612028.0, 612028.0, 612028.0, 0.0, 0.0, 0.0, 0.0, 0.0, 0.0, 0.0, 0.0, 0.0, 612028.0, 612028.0,
      612028.0, 0.0, 0.0, 0.0, 0.0, 0.0, 0.0, 0.0, 0.0, 0.0, 0.0, 0.0, 612028.0, 612028.0, 0.0, 0.0,
      0.0, 0.0, 0.0, 0.0, 0.0, 0.0, 0.0, 0.0, 0.0, 0.0
    };
    assertArrayEquals(expected, actual, 0.1d);

    rasterized = RasterConstructors.asRaster(geom, raster, "d", false, 5484);
    actual = Arrays.stream(MapAlgebra.bandAsArray(rasterized, 1)).toArray();
    expected =
        new double[] {
          0.0, 0.0, 0.0, 0.0, 0.0, 0.0, 0.0, 0.0, 0.0, 0.0, 0.0, 0.0, 0.0, 0.0, 0.0, 0.0, 0.0, 0.0,
          0.0, 0.0, 0.0, 0.0, 0.0, 0.0, 0.0, 0.0, 0.0, 0.0, 0.0, 0.0, 0.0, 0.0, 0.0, 5484.0, 5484.0,
          0.0, 0.0, 0.0, 0.0, 0.0, 0.0, 0.0, 0.0, 0.0, 5484.0, 5484.0, 0.0, 0.0, 0.0, 0.0, 0.0, 0.0,
          0.0, 0.0, 0.0, 5484.0, 5484.0, 5484.0, 0.0, 0.0, 0.0, 0.0, 0.0, 0.0, 0.0, 0.0, 5484.0,
          5484.0, 5484.0, 0.0, 0.0, 0.0, 0.0, 0.0, 0.0, 0.0, 0.0, 5484.0, 5484.0, 5484.0, 0.0, 0.0,
          0.0, 0.0, 0.0, 0.0, 0.0, 0.0, 5484.0, 5484.0, 5484.0, 0.0, 0.0, 0.0, 0.0, 0.0, 0.0, 0.0,
          0.0, 5484.0, 5484.0, 0.0, 0.0, 0.0, 0.0, 0.0, 0.0, 0.0, 0.0, 0.0, 5484.0, 5484.0, 0.0,
          0.0, 0.0, 0.0, 0.0, 0.0, 0.0, 0.0, 0.0, 5484.0, 0.0, 0.0, 0.0, 0.0, 0.0, 0.0, 0.0, 0.0,
          0.0, 0.0, 5484.0, 0.0, 0.0, 0.0, 0.0, 0.0, 0.0, 0.0, 0.0, 0.0, 0.0, 0.0
        };

    assertArrayEquals(expected, actual, 0.1d);
  }

  @Test
  public void testAsRasterWithRasterExtent()
      throws IOException, ParseException, FactoryException, TransformException {
    GridCoverage2D raster =
        rasterFromGeoTiff(resourceFolder + "raster/raster_with_no_data/test5.tiff");

    Geometry geom =
        Constructors.geomFromWKT(
            "POLYGON((1.5 1.5, 3.8 3.0, 4.5 4.4, 3.4 3.5, 1.5 1.5))", RasterAccessors.srid(raster));

    GridCoverage2D rasterized =
        RasterConstructors.asRasterWithRasterExtent(geom, raster, "d", false, 612028, 5d);

    int widthActual = RasterAccessors.getWidth(rasterized);
    int widthExpected = RasterAccessors.getWidth(raster);
    assertEquals(widthExpected, widthActual);

    int heightActual = RasterAccessors.getHeight(rasterized);
    int heightExpected = RasterAccessors.getHeight(raster);
    assertEquals(heightExpected, heightActual);
  }

  @Test
  public void testAsRasterWithRasterExtent2() throws FactoryException, ParseException {
    GridCoverage2D raster =
        RasterConstructors.makeEmptyRaster(1, 5, 5, 0, 0.5, 0.1, -0.1, 0, 0, 4326);
    Geometry geom =
        Constructors.geomFromWKT("POLYGON((0.1 0.1, 0.1 0.4, 0.4 0.4, 0.4 0.1, 0.1 0.1))", 0);
    GridCoverage2D rasterized =
        RasterConstructors.asRasterWithRasterExtent(geom, raster, "d", false, 100d, 0d);
    assertEquals(0, rasterized.getEnvelope2D().x, 1e-6);
    assertEquals(0, rasterized.getEnvelope2D().y, 1e-6);
    assertEquals(0.5, rasterized.getEnvelope2D().width, 1e-6);
    assertEquals(0.5, rasterized.getEnvelope2D().height, 1e-6);
    assertEquals(5, RasterAccessors.getWidth(rasterized));
    assertEquals(5, RasterAccessors.getHeight(rasterized));
    double sum = Arrays.stream(MapAlgebra.bandAsArray(rasterized, 1)).sum();
    assertEquals(900, sum, 1e-6); // Covers 3x3 grid
  }

  @Test
  public void makeEmptyRaster() throws FactoryException {
    double upperLeftX = 0;
    double upperLeftY = 0;
    int widthInPixel = 1;
    int heightInPixel = 2;
    double pixelSize = 2;
    int numBands = 1;
    String dataType = "I";

    GridCoverage2D gridCoverage2D =
        RasterConstructors.makeEmptyRaster(
            numBands, widthInPixel, heightInPixel, upperLeftX, upperLeftY, pixelSize);
    Geometry envelope = GeometryFunctions.envelope(gridCoverage2D);
    assertEquals(upperLeftX, envelope.getEnvelopeInternal().getMinX(), 0.001);
    assertEquals(
        upperLeftX + widthInPixel * pixelSize, envelope.getEnvelopeInternal().getMaxX(), 0.001);
    assertEquals(
        upperLeftY - heightInPixel * pixelSize, envelope.getEnvelopeInternal().getMinY(), 0.001);
    assertEquals(upperLeftY, envelope.getEnvelopeInternal().getMaxY(), 0.001);
    assertEquals(
        "REAL_64BITS", gridCoverage2D.getSampleDimension(0).getSampleDimensionType().name());

    gridCoverage2D =
        RasterConstructors.makeEmptyRaster(
            numBands, dataType, widthInPixel, heightInPixel, upperLeftX, upperLeftY, pixelSize);
    envelope = GeometryFunctions.envelope(gridCoverage2D);
    assertEquals(upperLeftX, envelope.getEnvelopeInternal().getMinX(), 0.001);
    assertEquals(
        upperLeftX + widthInPixel * pixelSize, envelope.getEnvelopeInternal().getMaxX(), 0.001);
    assertEquals(
        upperLeftY - heightInPixel * pixelSize, envelope.getEnvelopeInternal().getMinY(), 0.001);
    assertEquals(upperLeftY, envelope.getEnvelopeInternal().getMaxY(), 0.001);
    assertEquals(
        "SIGNED_32BITS", gridCoverage2D.getSampleDimension(0).getSampleDimensionType().name());

    assertEquals("POLYGON ((0 -4, 0 0, 2 0, 2 -4, 0 -4))", envelope.toString());
    double expectedWidthInDegree = pixelSize * widthInPixel;
    double expectedHeightInDegree = pixelSize * heightInPixel;

    assertEquals(expectedWidthInDegree * expectedHeightInDegree, envelope.getArea(), 0.001);
    assertEquals(heightInPixel, gridCoverage2D.getRenderedImage().getTileHeight());
    assertEquals(widthInPixel, gridCoverage2D.getRenderedImage().getTileWidth());
    assertEquals(
        0d, gridCoverage2D.getRenderedImage().getData().getPixel(0, 0, (double[]) null)[0], 0.001);
    assertEquals(1, gridCoverage2D.getNumSampleDimensions());

    gridCoverage2D =
        RasterConstructors.makeEmptyRaster(
            numBands,
            widthInPixel,
            heightInPixel,
            upperLeftX,
            upperLeftY,
            pixelSize,
            -pixelSize - 1,
            0,
            0,
            0);
    envelope = GeometryFunctions.envelope(gridCoverage2D);
    assertEquals(upperLeftX, envelope.getEnvelopeInternal().getMinX(), 0.001);
    assertEquals(
        upperLeftX + widthInPixel * pixelSize, envelope.getEnvelopeInternal().getMaxX(), 0.001);
    assertEquals(
        upperLeftY - heightInPixel * (pixelSize + 1),
        envelope.getEnvelopeInternal().getMinY(),
        0.001);
    assertEquals(upperLeftY, envelope.getEnvelopeInternal().getMaxY(), 0.001);
    assertEquals(
        "REAL_64BITS", gridCoverage2D.getSampleDimension(0).getSampleDimensionType().name());

    gridCoverage2D =
        RasterConstructors.makeEmptyRaster(
            numBands,
            dataType,
            widthInPixel,
            heightInPixel,
            upperLeftX,
            upperLeftY,
            pixelSize,
            -pixelSize - 1,
            0,
            0,
            0);
    envelope = GeometryFunctions.envelope(gridCoverage2D);
    assertEquals(upperLeftX, envelope.getEnvelopeInternal().getMinX(), 0.001);
    assertEquals(
        upperLeftX + widthInPixel * pixelSize, envelope.getEnvelopeInternal().getMaxX(), 0.001);
    assertEquals(
        upperLeftY - heightInPixel * (pixelSize + 1),
        envelope.getEnvelopeInternal().getMinY(),
        0.001);
    assertEquals(upperLeftY, envelope.getEnvelopeInternal().getMaxY(), 0.001);
    assertEquals(
        "SIGNED_32BITS", gridCoverage2D.getSampleDimension(0).getSampleDimensionType().name());
  }

  @Test
  public void testMakeNonEmptyRaster() {
    double[] bandData = new double[10000];
    for (int i = 0; i < bandData.length; i++) {
      bandData[i] = i;
    }
    GridCoverage2D ref =
        RasterConstructors.makeNonEmptyRaster(
            1, "d", 100, 100, 100, 80, 10, -10, 0, 0, 4326, new double[][] {bandData});

    // Test with empty band data
    Assert.assertThrows(
        IllegalArgumentException.class,
        () -> RasterConstructors.makeNonEmptyRaster(ref, "D", new double[0]));

    // Test with single band
    double[] values = new double[10000];
    for (int i = 0; i < values.length; i++) {
      values[i] = i * i;
    }
    GridCoverage2D raster = RasterConstructors.makeNonEmptyRaster(ref, "D", values);
    assertEquals(100, raster.getRenderedImage().getWidth());
    assertEquals(100, raster.getRenderedImage().getHeight());
    assertEquals(1, raster.getNumSampleDimensions());
    assertEquals(ref.getGridGeometry(), raster.getGridGeometry());
    assertEquals(ref.getCoordinateReferenceSystem(), raster.getCoordinateReferenceSystem());
    Raster r = RasterUtils.getRaster(raster.getRenderedImage());
    for (int i = 0; i < values.length; i++) {
      assertEquals(values[i], r.getSampleDouble(i % 100, i / 100, 0), 0.001);
    }

    // Test with multi band
    values = new double[20000];
    for (int i = 0; i < values.length; i++) {
      values[i] = i * i;
    }
    raster = RasterConstructors.makeNonEmptyRaster(ref, "D", values);
    assertEquals(100, raster.getRenderedImage().getWidth());
    assertEquals(100, raster.getRenderedImage().getHeight());
    assertEquals(2, raster.getNumSampleDimensions());
    assertEquals(
        SampleDimensionType.REAL_64BITS, raster.getSampleDimension(0).getSampleDimensionType());
    assertEquals(ref.getGridGeometry(), raster.getGridGeometry());
    assertEquals(ref.getCoordinateReferenceSystem(), raster.getCoordinateReferenceSystem());
    r = RasterUtils.getRaster(raster.getRenderedImage());
    for (int i = 0; i < values.length; i++) {
      assertEquals(values[i], r.getSampleDouble(i % 100, (i / 100) % 100, i / 10000), 0.001);
    }

    // Test with integer data type
    values = new double[10000];
    for (int i = 0; i < values.length; i++) {
      values[i] = 10.0 + i;
    }
    raster = RasterConstructors.makeNonEmptyRaster(ref, "US", values);
    assertEquals(
        SampleDimensionType.UNSIGNED_16BITS, raster.getSampleDimension(0).getSampleDimensionType());
    r = RasterUtils.getRaster(raster.getRenderedImage());
    for (int i = 0; i < values.length; i++) {
      assertEquals(values[i], r.getSampleDouble(i % 100, i / 100, 0), 0.001);
    }
  }

  @Test
  public void testInDbTileWithoutPadding() {
    GridCoverage2D raster =
        createRandomRaster(DataBuffer.TYPE_BYTE, 100, 100, 1000, 1010, 10, 1, "EPSG:3857");
    RasterConstructors.Tile[] tiles =
        RasterConstructors.generateTiles(raster, null, 10, 10, false, Double.NaN);
    assertTilesSameWithGridCoverage(tiles, raster, null, 10, 10, Double.NaN);
  }

  @Test
  public void testInDbTileWithoutPadding2() {
    GridCoverage2D raster =
        createRandomRaster(DataBuffer.TYPE_BYTE, 100, 100, 1000, 1010, 10, 1, "EPSG:3857");
    RasterConstructors.Tile[] tiles =
        RasterConstructors.generateTiles(raster, null, 9, 9, false, Double.NaN);
    assertTilesSameWithGridCoverage(tiles, raster, null, 9, 9, Double.NaN);
  }

  @Test
  public void testInDbTileWithPadding() {
    GridCoverage2D raster =
        createRandomRaster(DataBuffer.TYPE_BYTE, 100, 100, 1000, 1010, 10, 2, "EPSG:3857");
    RasterConstructors.Tile[] tiles =
        RasterConstructors.generateTiles(raster, null, 9, 9, true, 100);
    assertTilesSameWithGridCoverage(tiles, raster, null, 9, 9, 100);
  }

  @Test
  public void testInDbTileWithBandSelector() {
    GridCoverage2D raster =
        createRandomRaster(DataBuffer.TYPE_BYTE, 100, 100, 1000, 1010, 10, 2, "EPSG:3857");
    int[] bandIndices = {2};
    RasterConstructors.Tile[] tiles =
        RasterConstructors.generateTiles(raster, bandIndices, 9, 9, true, 100);
    assertTilesSameWithGridCoverage(tiles, raster, bandIndices, 9, 9, 100);
  }

  @Test
  public void testInDbTileWithBandSelector2() {
    GridCoverage2D raster =
        createRandomRaster(DataBuffer.TYPE_BYTE, 100, 100, 1000, 1010, 10, 4, "EPSG:3857");
    int[] bandIndices = {3, 1};
    RasterConstructors.Tile[] tiles =
        RasterConstructors.generateTiles(raster, bandIndices, 8, 7, true, 100);
    assertTilesSameWithGridCoverage(tiles, raster, bandIndices, 8, 7, 100);
  }

  @Test
  public void testInDbTileInheritSourceNoDataValue() {
    GridCoverage2D raster =
        createRandomRaster(DataBuffer.TYPE_BYTE, 100, 100, 1000, 1010, 10, 1, "EPSG:3857");
    raster = MapAlgebra.addBandFromArray(raster, MapAlgebra.bandAsArray(raster, 1), 1, 13.0);
    RasterConstructors.Tile[] tiles =
        RasterConstructors.generateTiles(raster, null, 9, 9, true, Double.NaN);
    assertTilesSameWithGridCoverage(tiles, raster, null, 9, 9, 13);
  }

  @Test
  public void testInDbTileOverrideSourceNoDataValue() {
    GridCoverage2D raster =
        createRandomRaster(DataBuffer.TYPE_BYTE, 100, 100, 1000, 1010, 10, 1, "EPSG:3857");
    raster = MapAlgebra.addBandFromArray(raster, MapAlgebra.bandAsArray(raster, 1), 1, 13.0);
    RasterConstructors.Tile[] tiles =
        RasterConstructors.generateTiles(raster, null, 9, 9, true, 42);
    assertTilesSameWithGridCoverage(tiles, raster, null, 9, 9, 42);
  }

  private void assertTilesSameWithGridCoverage(
      RasterConstructors.Tile[] tiles,
      GridCoverage2D gridCoverage2D,
      int[] bandIndices,
      int tileWidth,
      int tileHeight,
      double noDataValue) {
    RenderedImage image = gridCoverage2D.getRenderedImage();
    int width = image.getWidth();
    int height = image.getHeight();
    int numTilesX = (int) Math.ceil((double) width / tileWidth);
    int numTilesY = (int) Math.ceil((double) height / tileHeight);
    Assert.assertEquals(numTilesX * numTilesY, tiles.length);

    // For each tile, select a few random points, and do the following checks
    // 1. The pixel at the point is the same as the corresponding pixel in the grid coverage
    // 2. The pixel at the point translates to the same world coordinate as the corresponding pixel
    // in the grid
    //    coverage
    Set<Pair<Integer, Integer>> visitedTiles = new HashSet<>();
    for (RasterConstructors.Tile tile : tiles) {
      int tileX = tile.getTileX();
      int tileY = tile.getTileY();
      Pair<Integer, Integer> tilePosition = Pair.of(tileX, tileY);
      Assert.assertFalse(visitedTiles.contains(tilePosition));
      visitedTiles.add(tilePosition);

      int offsetX = tileX * tileWidth;
      int offsetY = tileY * tileHeight;
      for (int i = 0; i < 10; i++) {
        GridCoverage2D tileRaster = tile.getCoverage();
        RenderedImage tileImage = tileRaster.getRenderedImage();
        int currentTileWidth = tileImage.getWidth();
        int currentTileHeight = tileImage.getHeight();
        Assert.assertTrue(currentTileWidth <= tileWidth);
        Assert.assertTrue(currentTileHeight <= tileHeight);
        if (currentTileWidth < tileWidth || currentTileHeight < tileHeight) {
          Assert.assertTrue((tileX == numTilesX - 1) || (tileY == numTilesY - 1));
        }

        int x = (int) (Math.random() * currentTileWidth);
        int y = (int) (Math.random() * currentTileHeight);

        // Check that the pixel at the point is the same as the corresponding pixel in the grid
        // coverage
        GridCoordinates2D tileGridCoord = new GridCoordinates2D(x, y);
        GridCoordinates2D gridCoord = new GridCoordinates2D(offsetX + x, offsetY + y);
        float[] values = tileRaster.evaluate(tileGridCoord, (float[]) null);
        if (offsetX + x < width && offsetY + y < height) {
          float[] expectedValues = gridCoverage2D.evaluate(gridCoord, (float[]) null);
          if (bandIndices == null) {
            Assert.assertArrayEquals(expectedValues, values, 1e-6f);
          } else {
            Assert.assertEquals(bandIndices.length, values.length);
            for (int j = 0; j < bandIndices.length; j++) {
              Assert.assertEquals(expectedValues[bandIndices[j] - 1], values[j], 1e-6f);
            }
          }

          // Check that the pixel at the point translates to the same world coordinate as the
          // corresponding
          // pixel in the grid coverage
          try {
            DirectPosition actualWorldCoord =
                tileRaster.getGridGeometry().gridToWorld(tileGridCoord);
            DirectPosition expectedWorldCoord =
                gridCoverage2D.getGridGeometry().gridToWorld(gridCoord);
            Assert.assertEquals(expectedWorldCoord, actualWorldCoord);
          } catch (TransformException e) {
            throw new RuntimeException(e);
          }
        } else {
          // Padded pixel
          for (int k = 0; k < values.length; k++) {
            double tileNoDataValue = RasterUtils.getNoDataValue(tileRaster.getSampleDimension(k));
            Assert.assertEquals(noDataValue, tileNoDataValue, 1e-6f);
            Assert.assertEquals(noDataValue, values[k], 1e-6f);
          }
        }
      }
    }
  }

  @Test
  public void testNetCdfClassic() throws FactoryException, IOException, TransformException {
    GridCoverage2D testRaster = RasterConstructors.fromNetCDF(testNc, "O3");
    double[] expectedMetadata = {4.9375, 50.9375, 80, 48, 0.125, -0.125, 0, 0, 0, 4};
    double[] actualMetadata = RasterAccessors.metadata(testRaster);
    for (int i = 0; i < expectedMetadata.length; i++) {
      assertEquals(expectedMetadata[i], actualMetadata[i], 1e-5);
    }

    double actualFirstGridVal = PixelFunctions.value(testRaster, 0, 0, 1);
    double expectedFirstGridVal = 60.95357131958008;
    assertEquals(expectedFirstGridVal, actualFirstGridVal, 1e-6);
  }

  @Test
  public void testNetCdfClassicLongForm() throws FactoryException, IOException, TransformException {
    GridCoverage2D testRaster = RasterConstructors.fromNetCDF(testNc, "O3", "lon", "lat");
    double[] expectedMetadata = {4.9375, 50.9375, 80, 48, 0.125, -0.125, 0, 0, 0, 4};
    double[] actualMetadata = RasterAccessors.metadata(testRaster);
    for (int i = 0; i < expectedMetadata.length; i++) {
      assertEquals(expectedMetadata[i], actualMetadata[i], 1e-5);
    }

    double actualFirstGridVal = PixelFunctions.value(testRaster, 0, 0, 1);
    double expectedFirstGridVal = 60.95357131958008;
    assertEquals(expectedFirstGridVal, actualFirstGridVal, 1e-6);
  }

  @Test
  public void testRecordInfo() throws IOException {
    String actualRecordInfo = RasterConstructors.getRecordInfo(testNc);
    String expectedRecordInfo =
        "O3(time=2, z=2, lat=48, lon=80)\n" + "\n" + "NO2(time=2, z=2, lat=48, lon=80)";
    assertEquals(expectedRecordInfo, actualRecordInfo);
  }
}<|MERGE_RESOLUTION|>--- conflicted
+++ resolved
@@ -77,17 +77,6 @@
   }
 
   @Test
-  public void profileAsRaster() throws FactoryException, ParseException {
-<<<<<<< HEAD
-    for (int i = 0; i < 1000000; i++) {
-=======
-    for (int i = 0; i < 100000; i++) {
->>>>>>> 0127688b
-      testAsRasterWithEmptyRaster();
-    }
-  }
-
-  @Test
   public void testAsRasterWithEmptyRaster() throws FactoryException, ParseException {
     // Polygon
     GridCoverage2D raster =
